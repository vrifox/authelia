--- conflicted
+++ resolved
@@ -12,15 +12,10 @@
   '@fortawesome/react-fontawesome': 0.2.0
   '@limegrass/eslint-plugin-import-alias': 1.0.6
   '@mui/icons-material': 5.11.11
-<<<<<<< HEAD
-  '@mui/material': 5.11.12
-  '@mui/styles': 5.11.12
-  '@simplewebauthn/browser': 7.1.0
-  '@simplewebauthn/typescript-types': 7.0.0
-=======
   '@mui/material': 5.11.13
   '@mui/styles': 5.11.13
->>>>>>> 2a2f2dfe
+  '@simplewebauthn/browser': 7.2.0
+  '@simplewebauthn/typescript-types': 7.0.0
   '@testing-library/jest-dom': 5.16.5
   '@testing-library/react': 14.0.0
   '@types/jest': 29.5.0
@@ -80,17 +75,11 @@
   '@fortawesome/free-regular-svg-icons': 6.3.0
   '@fortawesome/free-solid-svg-icons': 6.3.0
   '@fortawesome/react-fontawesome': 0.2.0_d5rbrisxfyemehbvmdbryvgjte
-<<<<<<< HEAD
-  '@mui/icons-material': 5.11.11_ao76n7r2cajsoyr3cbwrn7geoi
-  '@mui/material': 5.11.12_xqeqsl5kvjjtyxwyi3jhw3yuli
-  '@mui/styles': 5.11.12_pmekkgnqduwlme35zpnqhenc34
-  '@simplewebauthn/browser': 7.1.0
-  '@simplewebauthn/typescript-types': 7.0.0
-=======
   '@mui/icons-material': 5.11.11_4lyzeezzeeal3x6jtb4ni26w7u
   '@mui/material': 5.11.13_xqeqsl5kvjjtyxwyi3jhw3yuli
   '@mui/styles': 5.11.13_pmekkgnqduwlme35zpnqhenc34
->>>>>>> 2a2f2dfe
+  '@simplewebauthn/browser': 7.2.0
+  '@simplewebauthn/typescript-types': 7.0.0
   axios: 1.3.4
   broadcast-channel: 4.20.2
   classnames: 2.3.2
@@ -3221,8 +3210,10 @@
     resolution: {integrity: sha512-LwzQKA4vzIct1zNZzBmRKI9QuNpLgTQMEjsQLf3BXuGYb3QPTP4Yjf6mkdX+X1mYttZ808QpOwAzZjv28kq7DA==}
     dev: true
 
-  /@simplewebauthn/browser/7.1.0:
-    resolution: {integrity: sha512-SEwRBBpz/g3AbFvTrsoMbrn8b+HqCIiKE/0lmOywrZu/4ktfKxSDFVwG9U1QM4BdGrvm8kXPO0xv2xj/AqhsUw==}
+  /@simplewebauthn/browser/7.2.0:
+    resolution: {integrity: sha512-HHIvRPpqKy0UV/BsGAmx4rQRZuZTUFYLLH65FwpSOslqHruiHx3Ql/bq7A75bjWuJ296a+4BIAq3+SPaII01TQ==}
+    dependencies:
+      '@simplewebauthn/typescript-types': 7.0.0
     dev: false
 
   /@simplewebauthn/typescript-types/7.0.0:
@@ -5117,42 +5108,8 @@
       - supports-color
     dev: true
 
-<<<<<<< HEAD
-  /esbuild/0.16.17:
-    resolution: {integrity: sha512-G8LEkV0XzDMNwXKgM0Jwu3nY3lSTwSGY6XbxM9cr9+s0T/qSV1q1JVPBGzm3dcjhCic9+emZDmMffkwgPeOeLg==}
-    engines: {node: '>=12'}
-    requiresBuild: true
-    optionalDependencies:
-      '@esbuild/android-arm': 0.16.17
-      '@esbuild/android-arm64': 0.16.17
-      '@esbuild/android-x64': 0.16.17
-      '@esbuild/darwin-arm64': 0.16.17
-      '@esbuild/darwin-x64': 0.16.17
-      '@esbuild/freebsd-arm64': 0.16.17
-      '@esbuild/freebsd-x64': 0.16.17
-      '@esbuild/linux-arm': 0.16.17
-      '@esbuild/linux-arm64': 0.16.17
-      '@esbuild/linux-ia32': 0.16.17
-      '@esbuild/linux-loong64': 0.16.17
-      '@esbuild/linux-mips64el': 0.16.17
-      '@esbuild/linux-ppc64': 0.16.17
-      '@esbuild/linux-riscv64': 0.16.17
-      '@esbuild/linux-s390x': 0.16.17
-      '@esbuild/linux-x64': 0.16.17
-      '@esbuild/netbsd-x64': 0.16.17
-      '@esbuild/openbsd-x64': 0.16.17
-      '@esbuild/sunos-x64': 0.16.17
-      '@esbuild/win32-arm64': 0.16.17
-      '@esbuild/win32-ia32': 0.16.17
-      '@esbuild/win32-x64': 0.16.17
-    dev: true
-
-  /esbuild/0.17.11:
-    resolution: {integrity: sha512-pAMImyokbWDtnA/ufPxjQg0fYo2DDuzAlqwnDvbXqHLphe+m80eF++perYKVm8LeTuj2zUuFXC+xgSVxyoHUdg==}
-=======
   /esbuild/0.17.12:
     resolution: {integrity: sha512-bX/zHl7Gn2CpQwcMtRogTTBf9l1nl+H6R8nUbjk+RuKqAE3+8FDulLA+pHvX7aA7Xe07Iwa+CWvy9I8Y2qqPKQ==}
->>>>>>> 2a2f2dfe
     engines: {node: '>=12'}
     requiresBuild: true
     optionalDependencies:
@@ -5212,6 +5169,7 @@
 
   /eslint-config-prettier/8.7.0_eslint@8.36.0:
     resolution: {integrity: sha512-HHVXLSlVUhMSmyW4ZzEuvjpwqamgmlfkutD53cYXLikh4pt/modINRcCIApJ84czDxM4GZInwUrromsDdTImTA==}
+    hasBin: true
     peerDependencies:
       eslint: '>=7.0.0'
     dependencies:
@@ -6667,6 +6625,7 @@
   /jest-cli/29.5.0_@types+node@18.15.3:
     resolution: {integrity: sha512-L1KcP1l4HtfwdxXNFCL5bmUbLQiKrakMUriBEcc1Vfz6gx31ORKdreuWvmQVBit+1ss9NNR3yxjwfwzZNdQXJw==}
     engines: {node: ^14.15.0 || ^16.10.0 || >=18.0.0}
+    hasBin: true
     peerDependencies:
       node-notifier: ^8.0.1 || ^9.0.0 || ^10.0.0
     peerDependenciesMeta:
@@ -7138,6 +7097,7 @@
   /jest/29.5.0_@types+node@18.15.3:
     resolution: {integrity: sha512-juMg3he2uru1QoXX078zTa7pO85QyB9xajZc6bU+d9yEGwrKX6+vGmJQ3UdVZsvTEUARIdObzH68QItim6OSSQ==}
     engines: {node: ^14.15.0 || ^16.10.0 || >=18.0.0}
+    hasBin: true
     peerDependencies:
       node-notifier: ^8.0.1 || ^9.0.0 || ^10.0.0
     peerDependenciesMeta:
@@ -8982,6 +8942,7 @@
 
   /ts-node/10.9.0_cbfmry4sbbh4vatmdrsmatfg5a:
     resolution: {integrity: sha512-bunW18GUyaCSYRev4DPf4SQpom3pWH29wKl0sDk5zE7ze19RImEVhCW7K4v3hHKkUyfWotU08ToE2RS+Y49aug==}
+    hasBin: true
     peerDependencies:
       '@swc/core': '>=1.2.50'
       '@swc/wasm': '>=1.2.50'
@@ -9013,6 +8974,7 @@
   /tsconfck/2.0.1_typescript@5.0.2:
     resolution: {integrity: sha512-/ipap2eecmVBmBlsQLBRbUmUNFwNJV/z2E+X0FPtHNjPwroMZQ7m39RMaCywlCulBheYXgMdUlWDd9rzxwMA0Q==}
     engines: {node: ^14.13.1 || ^16 || >=18, pnpm: ^7.0.1}
+    hasBin: true
     peerDependencies:
       typescript: ^4.3.5
     peerDependenciesMeta:
@@ -9112,7 +9074,6 @@
   /typescript/5.0.2:
     resolution: {integrity: sha512-wVORMBGO/FAs/++blGNeAVdbNKtIh1rbBL2EyQ1+J9lClJ93KiiKe8PmFIVdXhHcyv44SL9oglmfeSsndo0jRw==}
     engines: {node: '>=12.20'}
-    hasBin: true
     dev: true
 
   /unbox-primitive/1.0.2:
@@ -9181,6 +9142,7 @@
 
   /update-browserslist-db/1.0.10_browserslist@4.21.4:
     resolution: {integrity: sha512-OztqDenkfFkbSG+tRxBeAnCVPckDBcvibKd35yDONx6OU8N7sqgwc7rCbkJ/WcYtVRZ4ba68d6byhC21GFh7sQ==}
+    hasBin: true
     peerDependencies:
       browserslist: '>= 4.21.0'
     dependencies:
@@ -9288,6 +9250,7 @@
   /vite/4.2.0_@types+node@18.15.3:
     resolution: {integrity: sha512-AbDTyzzwuKoRtMIRLGNxhLRuv1FpRgdIw+1y6AQG73Q5+vtecmvzKo/yk8X/vrHDpETRTx01ABijqUHIzBXi0g==}
     engines: {node: ^14.18.0 || >=16.0.0}
+    hasBin: true
     peerDependencies:
       '@types/node': '>= 14'
       less: '*'
