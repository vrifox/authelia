{
  "name": "authelia",
  "version": "4.37.5",
  "private": true,
  "engines": {
    "node": ">=18.4.0",
    "pnpm": "8"
  },
  "pnpm": {
    "peerDependencyRules": {
      "allowedVersions": {
        "@types/react": "18",
        "react": "18"
      }
    }
  },
  "dependencies": {
    "@emotion/cache": "11.11.0",
    "@emotion/react": "11.11.0",
    "@emotion/styled": "11.11.0",
    "@fortawesome/fontawesome-svg-core": "6.4.0",
    "@fortawesome/free-regular-svg-icons": "6.4.0",
    "@fortawesome/free-solid-svg-icons": "6.4.0",
    "@fortawesome/react-fontawesome": "0.2.0",
    "@mui/icons-material": "5.11.16",
<<<<<<< HEAD
    "@mui/material": "5.13.1",
    "@mui/styles": "5.13.1",
    "@simplewebauthn/browser": "7.2.0",
    "@simplewebauthn/typescript-types": "7.0.0",
=======
    "@mui/material": "5.13.2",
    "@mui/styles": "5.13.2",
>>>>>>> 8c655678
    "axios": "1.4.0",
    "broadcast-channel": "5.1.0",
    "classnames": "2.3.2",
    "i18next": "22.5.0",
    "i18next-browser-languagedetector": "7.0.1",
    "i18next-http-backend": "2.2.1",
    "qrcode.react": "3.1.0",
    "react": "18.2.0",
    "react-dom": "18.2.0",
    "react-i18next": "12.3.1",
    "react-loading": "2.0.3",
    "react-router-dom": "6.11.2",
    "react18-input-otp": "1.1.3",
    "zxcvbn": "4.4.2"
  },
  "scripts": {
    "prepare": "cd .. && husky install .github",
    "start": "vite --host",
    "build": "vite build",
    "coverage": "VITE_COVERAGE=true vite build",
    "lint": "eslint . --ext .js,.jsx,.ts,.tsx --fix",
    "test": "vitest run --coverage",
    "test:watch": "vitest --coverage",
    "test:preview": "vitest-preview",
    "report": "nyc report -r clover -r json -r lcov -r text"
  },
  "eslintConfig": {
    "extends": "react-app"
  },
  "browserslist": {
    "production": [
      ">0.2%",
      "not dead",
      "not op_mini all"
    ],
    "development": [
      ">0.2%",
      "not dead",
      "not op_mini all",
      "last 1 chrome version",
      "last 1 firefox version",
      "last 1 safari version"
    ]
  },
  "devDependencies": {
    "@commitlint/cli": "17.6.3",
    "@commitlint/config-conventional": "17.6.3",
    "@limegrass/eslint-plugin-import-alias": "1.0.6",
    "@testing-library/jest-dom": "5.16.5",
    "@testing-library/react": "14.0.0",
    "@types/node": "20.2.5",
    "@types/react": "18.2.7",
    "@types/react-dom": "18.2.4",
    "@types/testing-library__jest-dom": "5.14.6",
    "@types/zxcvbn": "4.4.1",
    "@typescript-eslint/eslint-plugin": "5.59.7",
    "@typescript-eslint/parser": "5.59.7",
    "@vitejs/plugin-react": "4.0.0",
    "@vitest/coverage-istanbul": "0.31.1",
    "esbuild": "0.17.19",
    "eslint": "8.41.0",
    "eslint-config-prettier": "8.8.0",
    "eslint-config-react-app": "7.0.1",
    "eslint-formatter-rdjson": "1.0.5",
    "eslint-import-resolver-typescript": "3.5.5",
    "eslint-plugin-import": "2.27.5",
    "eslint-plugin-jsx-a11y": "6.7.1",
    "eslint-plugin-prettier": "4.2.1",
    "eslint-plugin-react": "7.32.2",
    "eslint-plugin-react-hooks": "4.6.0",
    "happy-dom": "9.20.3",
    "husky": "8.0.3",
    "prettier": "2.8.8",
    "react-test-renderer": "18.2.0",
    "typescript": "5.0.4",
    "vite": "4.3.9",
    "vite-plugin-eslint": "1.8.1",
    "vite-plugin-istanbul": "4.1.0",
    "vite-plugin-svgr": "3.2.0",
    "vite-tsconfig-paths": "4.2.0",
    "vitest": "0.31.1",
    "vitest-preview": "0.0.1"
  }
}<|MERGE_RESOLUTION|>--- conflicted
+++ resolved
@@ -23,15 +23,10 @@
     "@fortawesome/free-solid-svg-icons": "6.4.0",
     "@fortawesome/react-fontawesome": "0.2.0",
     "@mui/icons-material": "5.11.16",
-<<<<<<< HEAD
-    "@mui/material": "5.13.1",
-    "@mui/styles": "5.13.1",
+    "@mui/material": "5.13.2",
+    "@mui/styles": "5.13.2",
     "@simplewebauthn/browser": "7.2.0",
     "@simplewebauthn/typescript-types": "7.0.0",
-=======
-    "@mui/material": "5.13.2",
-    "@mui/styles": "5.13.2",
->>>>>>> 8c655678
     "axios": "1.4.0",
     "broadcast-channel": "5.1.0",
     "classnames": "2.3.2",
