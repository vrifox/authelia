package schema

import (
	"crypto/rsa"
	"net/url"
	"time"
)

// IdentityProviders represents the Identity Providers configuration for Authelia.
type IdentityProviders struct {
	OIDC *IdentityProvidersOpenIDConnect `koanf:"oidc" json:"oidc"`
}

// IdentityProvidersOpenIDConnect represents the configuration for OpenID Connect 1.0.
type IdentityProvidersOpenIDConnect struct {
	HMACSecret        string `koanf:"hmac_secret" json:"hmac_secret" jsonschema:"title=HMAC Secret" jsonschema_description:"The HMAC Secret used to sign Access Tokens"`
	IssuerPrivateKeys []JWK  `koanf:"issuer_private_keys" json:"issuer_private_keys" jsonschema:"title=Issuer Private Keys" jsonschema_description:"The Private Keys used to sign ID Tokens"`

	IssuerCertificateChain X509CertificateChain `koanf:"issuer_certificate_chain" json:"issuer_certificate_chain" jsonschema:"title=Issuer Certificate Chain" jsonschema_description:"The Issuer Certificate Chain with an RSA Public Key used to sign ID Tokens"`
	IssuerPrivateKey       *rsa.PrivateKey      `koanf:"issuer_private_key" json:"issuer_private_key" jsonschema:"title=Issuer Private Key" jsonschema_description:"The Issuer Private Key with an RSA Private Key used to sign ID Tokens"`

<<<<<<< HEAD
	AccessTokenLifespan   time.Duration `koanf:"access_token_lifespan" json:"access_token_lifespan" jsonschema:"default=60 minutes,title=Access Token Lifespan" jsonschema_description:"The duration an Access Token is valid for"`
	AuthorizeCodeLifespan time.Duration `koanf:"authorize_code_lifespan" json:"authorize_code_lifespan" jsonschema:"default=1 minute,title=Authorize Code Lifespan" jsonschema_description:"The duration an Authorization Code is valid for"`
	IDTokenLifespan       time.Duration `koanf:"id_token_lifespan" json:"id_token_lifespan" jsonschema:"default=60 minutes,title=ID Token Lifespan" jsonschema_description:"The duration an ID Token is valid for"`
	RefreshTokenLifespan  time.Duration `koanf:"refresh_token_lifespan" json:"refresh_token_lifespan" jsonschema:"default=90 minutes,title=Refresh Token Lifespan" jsonschema_description:"The duration a Refresh Token is valid for"`

	EnableClientDebugMessages bool `koanf:"enable_client_debug_messages" json:"enable_client_debug_messages" jsonschema:"default=false,title=Enable Client Debug Messages" jsonschema_description:"Enables additional debug messages for clients"`
	MinimumParameterEntropy   int  `koanf:"minimum_parameter_entropy" json:"minimum_parameter_entropy" jsonschema:"default=8,minimum=-1,title=Minimum Parameter Entropy" jsonschema_description:"The minimum entropy of the nonce parameter"`
=======
	EnableClientDebugMessages bool `koanf:"enable_client_debug_messages"`
	MinimumParameterEntropy   int  `koanf:"minimum_parameter_entropy"`
>>>>>>> a7d8057c

	EnforcePKCE              string `koanf:"enforce_pkce" json:"enforce_pkce" jsonschema:"default=public_clients_only,enum=public_clients_only,enum=never,enum=always,title=Enforce PKCE" jsonschema_description:"Controls enforcement of the use of Proof Key for Code Exchange on all clients"`
	EnablePKCEPlainChallenge bool   `koanf:"enable_pkce_plain_challenge" json:"enable_pkce_plain_challenge" jsonschema:"default=false,title=Enable PKCE Plain Challenge" jsonschema_description:"Enables use of the discouraged plain Proof Key for Code Exchange challenges"`

	PAR  IdentityProvidersOpenIDConnectPAR  `koanf:"pushed_authorizations" json:"pushed_authorizations" jsonschema:"title=Pushed Authorizations" jsonschema_description:"Configuration options for Pushed Authorization Requests"`
	CORS IdentityProvidersOpenIDConnectCORS `koanf:"cors" json:"cors" jsonschema:"title=CORS" jsonschema_description:"Configuration options for Cross-Origin Request Sharing"`

	Clients []IdentityProvidersOpenIDConnectClient `koanf:"clients" json:"clients" jsonschema:"title=Clients" jsonschema_description:"OpenID Connect 1.0 clients registry"`

<<<<<<< HEAD
	Discovery OpenIDConnectDiscovery `json:"-"` // MetaData value. Not configurable by users.
=======
	AuthorizationPolicies map[string]OpenIDConnectPolicy `koanf:"authorization_policies"`
	Lifespans             OpenIDConnectLifespans         `koanf:"lifespans"`

	Discovery OpenIDConnectDiscovery // MetaData value. Not configurable by users.
>>>>>>> a7d8057c
}

// OpenIDConnectPolicy configuration for OpenID Connect 1.0 authorization policies.
type OpenIDConnectPolicy struct {
	DefaultPolicy string `koanf:"default_policy"`

	Rules []OpenIDConnectPolicyRule `koanf:"rules"`
}

// OpenIDConnectPolicyRule configuration for OpenID Connect 1.0 authorization policies rules.
type OpenIDConnectPolicyRule struct {
	Policy   string     `koanf:"policy"`
	Subjects [][]string `koanf:"subject"`
}

// OpenIDConnectDiscovery is information discovered during validation reused for the discovery handlers.
type OpenIDConnectDiscovery struct {
	AuthorizationPolicies       []string
	Lifespans                   []string
	DefaultKeyIDs               map[string]string
	DefaultKeyID                string
	ResponseObjectSigningKeyIDs []string
	ResponseObjectSigningAlgs   []string
	RequestObjectSigningAlgs    []string
}

<<<<<<< HEAD
// IdentityProvidersOpenIDConnectPAR represents an OpenID Connect 1.0 PAR config.
type IdentityProvidersOpenIDConnectPAR struct {
	Enforce         bool          `koanf:"enforce" json:"enforce" jsonschema:"default=false,title=Enforce" jsonschema_description:"Enforce the use of PAR for all requests on all clients"`
	ContextLifespan time.Duration `koanf:"context_lifespan" json:"context_lifespan" jsonschema:"default=5 minutes,title=Context Lifespan" jsonschema_description:"How long a PAR context is valid for"`
=======
type OpenIDConnectLifespans struct {
	OpenIDConnectLifespanToken `koanf:",squash"`
	Custom                     map[string]OpenIDConnectLifespan `koanf:"custom"`
}

type OpenIDConnectLifespan struct {
	OpenIDConnectLifespanToken `koanf:",squash"`

	Grants OpenIDConnectLifespanGrants `koanf:"grants"`
}

type OpenIDConnectLifespanGrants struct {
	AuthorizeCode     OpenIDConnectLifespanToken `koanf:"authorize_code"`
	Implicit          OpenIDConnectLifespanToken `koanf:"implicit"`
	ClientCredentials OpenIDConnectLifespanToken `koanf:"client_credentials"`
	RefreshToken      OpenIDConnectLifespanToken `koanf:"refresh_token"`
	JWTBearer         OpenIDConnectLifespanToken `koanf:"jwt_bearer"`
}

type OpenIDConnectLifespanToken struct {
	AccessToken   time.Duration `koanf:"access_token"`
	AuthorizeCode time.Duration `koanf:"authorize_code"`
	IDToken       time.Duration `koanf:"id_token"`
	RefreshToken  time.Duration `koanf:"refresh_token"`
}

// OpenIDConnectPAR represents an OpenID Connect 1.0 PAR config.
type OpenIDConnectPAR struct {
	Enforce         bool          `koanf:"enforce"`
	ContextLifespan time.Duration `koanf:"context_lifespan"`
>>>>>>> a7d8057c
}

// IdentityProvidersOpenIDConnectCORS represents an OpenID Connect 1.0 CORS config.
type IdentityProvidersOpenIDConnectCORS struct {
	Endpoints      []string  `koanf:"endpoints" json:"endpoints" jsonschema:"uniqueItems,enum=authorization,enum=pushed-authorization-request,enum=token,enum=introspection,enum=revocation,enum=userinfo,title=Endpoints" jsonschema_description:"List of endpoints to enable CORS handling for"`
	AllowedOrigins []url.URL `koanf:"allowed_origins" json:"allowed_origins" jsonschema:"format=uri,title=Allowed Origins" jsonschema_description:"List of arbitrary allowed origins for CORS requests"`

	AllowedOriginsFromClientRedirectURIs bool `koanf:"allowed_origins_from_client_redirect_uris" json:"allowed_origins_from_client_redirect_uris" jsonschema:"default=false,title=Allowed Origins From Client Redirect URIs" jsonschema_description:"Automatically include the redirect URIs from the registered clients"`
}

// IdentityProvidersOpenIDConnectClient represents a configuration for an OpenID Connect 1.0 client.
type IdentityProvidersOpenIDConnectClient struct {
	ID               string          `koanf:"id" json:"id" jsonschema:"required,minLength=1,title=ID" jsonschema_description:"The Client ID"`
	Description      string          `koanf:"description" json:"description" jsonschema:"title=Description" jsonschema_description:"The Client Description for End-Users"`
	Secret           *PasswordDigest `koanf:"secret" json:"secret" jsonschema:"title=Secret" jsonschema_description:"The Client Secret for Client Authentication"`
	SectorIdentifier url.URL         `koanf:"sector_identifier" json:"sector_identifier" jsonschema:"title=Sector Identifier" jsonschema_description:"The Client Sector Identifier for Privacy Isolation"`
	Public           bool            `koanf:"public" json:"public" jsonschema:"default=false,title=Public" jsonschema_description:"Enables the Public Client Type"`

	RedirectURIs IdentityProvidersOpenIDConnectClientRedirectURIs `koanf:"redirect_uris" json:"redirect_uris" jsonschema:"required,title=Redirect URIs" jsonschema_description:"List of authorized redirect URIs"`

	Audience      []string `koanf:"audience" json:"audience" jsonschema:"uniqueItems,title=Audience" jsonschema_description:"List of authorized audiences"`
	Scopes        []string `koanf:"scopes" json:"scopes" jsonschema:"required,enum=openid,enum=offline_access,enum=groups,enum=email,enum=profile,uniqueItems,title=Scopes" jsonschema_description:"The Scopes this client is allowed request and be granted"`
	GrantTypes    []string `koanf:"grant_types" json:"grant_types" jsonschema:"enum=authorization_code,enum=implicit,enum=refresh_token,uniqueItems,title=Grant Types" jsonschema_description:"The Grant Types this client is allowed to use for the protected endpoints"`
	ResponseTypes []string `koanf:"response_types" json:"response_types" jsonschema:"enum=code,enum=id_token token,enum=id_token,enum=token,enum=code token,enum=code id_token,enum=code id_token token,uniqueItems,title=Response Types" jsonschema_description:"The Response Types the client is authorized to request"`
	ResponseModes []string `koanf:"response_modes" json:"response_modes" jsonschema:"enum=form_post,enum=query,enum=fragment,uniqueItems,title=Response Modes" jsonschema_description:"The Response Modes this client is authorized request"`

<<<<<<< HEAD
	Policy string `koanf:"authorization_policy" json:"authorization_policy" jsonschema:"title=Authorization Policy" jsonschema_description:"The Authorization Policy to apply to this client"`
=======
	AuthorizationPolicy string `koanf:"authorization_policy"`
	Lifespan            string `koanf:"lifespan"`
>>>>>>> a7d8057c

	ConsentMode                  string         `koanf:"consent_mode" json:"consent_mode" jsonschema:"enum=auto,enum=explicit,enum=implicit,enum=pre-configured,title=Consent Mode" jsonschema_description:"The Consent Mode used for this client"`
	ConsentPreConfiguredDuration *time.Duration `koanf:"pre_configured_consent_duration" json:"pre_configured_consent_duration" jsonschema:"default=7 days,title=Pre-Configured Consent Duration" jsonschema_description:"The Pre-Configured Consent Duration when using Consent Mode pre-configured for this client"`

	EnforcePAR  bool `koanf:"enforce_par" json:"enforce_par" jsonschema:"default=false,title=Enforce PAR" jsonschema_description:"Enforces Pushed Authorization Requests for this client"`
	EnforcePKCE bool `koanf:"enforce_pkce" json:"enforce_pkce" jsonschema:"default=false,title=Enforce PKCE" jsonschema_description:"Enforces Proof Key for Code Exchange for this client"`

	PKCEChallengeMethod string `koanf:"pkce_challenge_method" json:"pkce_challenge_method" jsonschema:"enum=plain,enum=S256,title=PKCE Challenge Method" jsonschema_description:"The PKCE Challenge Method enforced on this client"`

	IDTokenSigningAlg           string `koanf:"id_token_signing_alg" json:"id_token_signing_alg" jsonschema:"eneum=none,enum=RS256,enum=RS384,enum=RS512,enum=ES256,enum=ES384,enum=ES512,enum=PS256,enum=PS384,enum=PS512,title=ID Token Signing Algorithm" jsonschema_description:"The algorithm (JWA) this client uses to sign ID Tokens"`
	IDTokenSigningKeyID         string `koanf:"id_token_signing_key_id" json:"id_token_signing_key_id" jsonschema:"title=ID Token Signing Key ID" jsonschema_description:"The Key ID this client uses to sign ID Tokens (overrides the 'id_token_signing_alg')"`
	UserinfoSigningAlg          string `koanf:"userinfo_signing_alg" json:"userinfo_signing_alg" jsonschema:"enum=none,enum=RS256,enum=RS384,enum=RS512,enum=ES256,enum=ES384,enum=ES512,enum=PS256,enum=PS384,enum=PS512,title=Userinfo Signing Algorithm" jsonschema_description:"The Userinfo Endpoint Signing Algorithm this client uses"`
	UserinfoSigningKeyID        string `koanf:"userinfo_signing_key_id" json:"userinfo_signing_key_id" jsonschema:"title=Userinfo Signing Key ID" jsonschema_description:"The Key ID this client uses to sign the userinfo responses (overrides the 'userinfo_token_signing_alg')"`
	RequestObjectSigningAlg     string `koanf:"request_object_signing_alg" json:"request_object_signing_alg" jsonschema:"enum=RS256,enum=RS384,enum=RS512,enum=ES256,enum=ES384,enum=ES512,enum=PS256,enum=PS384,enum=PS512,title=Request Object Signing Algorithm" jsonschema_description:"The Request Object Signing Algorithm the provider accepts for this client"`
	TokenEndpointAuthSigningAlg string `koanf:"token_endpoint_auth_signing_alg" json:"token_endpoint_auth_signing_alg" jsonschema:"enum=HS256,enum=HS384,enum=HS512,enum=RS256,enum=RS384,enum=RS512,enum=ES256,enum=ES384,enum=ES512,enum=PS256,enum=PS384,enum=PS512,title=Token Endpoint Auth Signing Algorithm" jsonschema_description:"The Token Endpoint Auth Signing Algorithm the provider accepts for this client"`

	TokenEndpointAuthMethod string `koanf:"token_endpoint_auth_method" json:"token_endpoint_auth_method" jsonschema:"enum=none,enum=client_secret_post,enum=client_secret_basic,enum=private_key_jwt,enum=client_secret_jwt,title=Token Endpoint Auth Method" jsonschema_description:"The Token Endpoint Auth Method enforced by the provider for this client"`

	PublicKeys IdentityProvidersOpenIDConnectClientPublicKeys `koanf:"public_keys" json:"public_keys,omitempty" jsonschema:"title=Public Keys" jsonschema_description:"Public Key options used to validate request objects and the 'private_key_jwt' client authentication method for this client"`

	Discovery OpenIDConnectDiscovery `json:"-"` // MetaData value. Not configurable by users.
}

// IdentityProvidersOpenIDConnectClientPublicKeys represents the Client Public Keys configuration for an OpenID Connect 1.0 client.
type IdentityProvidersOpenIDConnectClientPublicKeys struct {
	URI    *url.URL `koanf:"uri" json:"uri" jsonschema:"oneof_required=URI,title=URI" jsonschema_description:"URI of the JWKS endpoint which contains the Public Keys used to validate request objects and the 'private_key_jwt' client authentication method for this client"`
	Values []JWK    `koanf:"values" json:"values" jsonschema:"oneof_required=Values,title=Values" jsonschema_description:"List of arbitrary Public Keys used to validate request objects and the 'private_key_jwt' client authentication method for this client"`
}

// DefaultOpenIDConnectConfiguration contains defaults for OIDC.
<<<<<<< HEAD
var DefaultOpenIDConnectConfiguration = IdentityProvidersOpenIDConnect{
	AccessTokenLifespan:   time.Hour,
	AuthorizeCodeLifespan: time.Minute,
	IDTokenLifespan:       time.Hour,
	RefreshTokenLifespan:  time.Minute * 90,
	EnforcePKCE:           "public_clients_only",
=======
var DefaultOpenIDConnectConfiguration = OpenIDConnect{
	Lifespans: OpenIDConnectLifespans{
		OpenIDConnectLifespanToken: OpenIDConnectLifespanToken{
			AccessToken:   time.Hour,
			AuthorizeCode: time.Minute,
			IDToken:       time.Hour,
			RefreshToken:  time.Minute * 90,
		},
	},
	EnforcePKCE: "public_clients_only",
}

var DefaultOpenIDConnectPolicyConfiguration = OpenIDConnectPolicy{
	DefaultPolicy: policyTwoFactor,
>>>>>>> a7d8057c
}

var defaultOIDCClientConsentPreConfiguredDuration = time.Hour * 24 * 7

// DefaultOpenIDConnectClientConfiguration contains defaults for OIDC Clients.
<<<<<<< HEAD
var DefaultOpenIDConnectClientConfiguration = IdentityProvidersOpenIDConnectClient{
	Policy:                       "two_factor",
=======
var DefaultOpenIDConnectClientConfiguration = OpenIDConnectClient{
	AuthorizationPolicy:          policyTwoFactor,
>>>>>>> a7d8057c
	Scopes:                       []string{"openid", "groups", "profile", "email"},
	ResponseTypes:                []string{"code"},
	ResponseModes:                []string{"form_post"},
	IDTokenSigningAlg:            "RS256",
	UserinfoSigningAlg:           "none",
	ConsentMode:                  "auto",
	ConsentPreConfiguredDuration: &defaultOIDCClientConsentPreConfiguredDuration,
}<|MERGE_RESOLUTION|>--- conflicted
+++ resolved
@@ -19,18 +19,8 @@
 	IssuerCertificateChain X509CertificateChain `koanf:"issuer_certificate_chain" json:"issuer_certificate_chain" jsonschema:"title=Issuer Certificate Chain" jsonschema_description:"The Issuer Certificate Chain with an RSA Public Key used to sign ID Tokens"`
 	IssuerPrivateKey       *rsa.PrivateKey      `koanf:"issuer_private_key" json:"issuer_private_key" jsonschema:"title=Issuer Private Key" jsonschema_description:"The Issuer Private Key with an RSA Private Key used to sign ID Tokens"`
 
-<<<<<<< HEAD
-	AccessTokenLifespan   time.Duration `koanf:"access_token_lifespan" json:"access_token_lifespan" jsonschema:"default=60 minutes,title=Access Token Lifespan" jsonschema_description:"The duration an Access Token is valid for"`
-	AuthorizeCodeLifespan time.Duration `koanf:"authorize_code_lifespan" json:"authorize_code_lifespan" jsonschema:"default=1 minute,title=Authorize Code Lifespan" jsonschema_description:"The duration an Authorization Code is valid for"`
-	IDTokenLifespan       time.Duration `koanf:"id_token_lifespan" json:"id_token_lifespan" jsonschema:"default=60 minutes,title=ID Token Lifespan" jsonschema_description:"The duration an ID Token is valid for"`
-	RefreshTokenLifespan  time.Duration `koanf:"refresh_token_lifespan" json:"refresh_token_lifespan" jsonschema:"default=90 minutes,title=Refresh Token Lifespan" jsonschema_description:"The duration a Refresh Token is valid for"`
-
 	EnableClientDebugMessages bool `koanf:"enable_client_debug_messages" json:"enable_client_debug_messages" jsonschema:"default=false,title=Enable Client Debug Messages" jsonschema_description:"Enables additional debug messages for clients"`
 	MinimumParameterEntropy   int  `koanf:"minimum_parameter_entropy" json:"minimum_parameter_entropy" jsonschema:"default=8,minimum=-1,title=Minimum Parameter Entropy" jsonschema_description:"The minimum entropy of the nonce parameter"`
-=======
-	EnableClientDebugMessages bool `koanf:"enable_client_debug_messages"`
-	MinimumParameterEntropy   int  `koanf:"minimum_parameter_entropy"`
->>>>>>> a7d8057c
 
 	EnforcePKCE              string `koanf:"enforce_pkce" json:"enforce_pkce" jsonschema:"default=public_clients_only,enum=public_clients_only,enum=never,enum=always,title=Enforce PKCE" jsonschema_description:"Controls enforcement of the use of Proof Key for Code Exchange on all clients"`
 	EnablePKCEPlainChallenge bool   `koanf:"enable_pkce_plain_challenge" json:"enable_pkce_plain_challenge" jsonschema:"default=false,title=Enable PKCE Plain Challenge" jsonschema_description:"Enables use of the discouraged plain Proof Key for Code Exchange challenges"`
@@ -40,27 +30,23 @@
 
 	Clients []IdentityProvidersOpenIDConnectClient `koanf:"clients" json:"clients" jsonschema:"title=Clients" jsonschema_description:"OpenID Connect 1.0 clients registry"`
 
-<<<<<<< HEAD
+	AuthorizationPolicies map[string]OpenIDConnectPolicy          `koanf:"authorization_policies" json:"authorization_policies" jsonschema:"title=Authorization Policies" jsonschema_description:"Custom client authorization policies"`
+	Lifespans             IdentityProvidersOpenIDConnectLifespans `koanf:"lifespans" json:"lifespans" jsonschema:"title=Lifespans" jsonschema_description:"Token lifespans configuration"`
+
 	Discovery OpenIDConnectDiscovery `json:"-"` // MetaData value. Not configurable by users.
-=======
-	AuthorizationPolicies map[string]OpenIDConnectPolicy `koanf:"authorization_policies"`
-	Lifespans             OpenIDConnectLifespans         `koanf:"lifespans"`
-
-	Discovery OpenIDConnectDiscovery // MetaData value. Not configurable by users.
->>>>>>> a7d8057c
 }
 
 // OpenIDConnectPolicy configuration for OpenID Connect 1.0 authorization policies.
 type OpenIDConnectPolicy struct {
-	DefaultPolicy string `koanf:"default_policy"`
+	DefaultPolicy string `koanf:"default_policy" json:"default_policy" jsonschema:"enum=one_factor,enum=two_factor,enum=deny,title=Default Policy" jsonschema_description:"The default policy action for this policy"`
 
-	Rules []OpenIDConnectPolicyRule `koanf:"rules"`
+	Rules []OpenIDConnectPolicyRule `koanf:"rules" json:"rules" jsonschema:"title=Rules" jsonschema_description:"The list of rules for this policy"`
 }
 
 // OpenIDConnectPolicyRule configuration for OpenID Connect 1.0 authorization policies rules.
 type OpenIDConnectPolicyRule struct {
-	Policy   string     `koanf:"policy"`
-	Subjects [][]string `koanf:"subject"`
+	Policy   string                    `koanf:"policy" json:"policy" jsonschema:"enum=one_factor,enum=two_factor,enum=deny,title=Policy" jsonschema_description:"The policy to apply to this rule"`
+	Subjects AccessControlRuleSubjects `koanf:"subject" json:"subject" jsonschema:"title=Subject" jsonschema_description:"Allows tuning the token lifespans for the authorize code grant"`
 }
 
 // OpenIDConnectDiscovery is information discovered during validation reused for the discovery handlers.
@@ -74,43 +60,39 @@
 	RequestObjectSigningAlgs    []string
 }
 
-<<<<<<< HEAD
+type IdentityProvidersOpenIDConnectLifespans struct {
+	IdentityProvidersOpenIDConnectLifespanToken `koanf:",squash"`
+	Custom                                      map[string]IdentityProvidersOpenIDConnectLifespan `koanf:"custom" json:"custom" jsonschema:"title=Custom Lifespans" jsonschema_description:"Allows creating custom lifespans to be used by individual clients"`
+}
+
+// IdentityProvidersOpenIDConnectLifespan allows tuning the lifespans for OpenID Connect 1.0 issued tokens.
+type IdentityProvidersOpenIDConnectLifespan struct {
+	IdentityProvidersOpenIDConnectLifespanToken `koanf:",squash"`
+
+	Grants IdentityProvidersOpenIDConnectLifespanGrants `koanf:"grants" json:"grants" jsonschema:"title=Grant Types" jsonschema_description:"Allows tuning the token lifespans for individual grant types"`
+}
+
+// IdentityProvidersOpenIDConnectLifespanGrants allows tuning the lifespans for each grant type.
+type IdentityProvidersOpenIDConnectLifespanGrants struct {
+	AuthorizeCode     IdentityProvidersOpenIDConnectLifespanToken `koanf:"authorize_code" json:"authorize_code" jsonschema:"title=Authorize Code Grant" jsonschema_description:"Allows tuning the token lifespans for the authorize code grant"`
+	Implicit          IdentityProvidersOpenIDConnectLifespanToken `koanf:"implicit" json:"implicit" jsonschema:"title=Implicit Grant" jsonschema_description:"Allows tuning the token lifespans for the implicit flow and grant"`
+	ClientCredentials IdentityProvidersOpenIDConnectLifespanToken `koanf:"client_credentials" json:"client_credentials" jsonschema:"title=Client Credentials Grant" jsonschema_description:"Allows tuning the token lifespans for the client credentials grant"`
+	RefreshToken      IdentityProvidersOpenIDConnectLifespanToken `koanf:"refresh_token" json:"refresh_token" jsonschema:"title=Refresh Token Grant" jsonschema_description:"Allows tuning the token lifespans for the refresh token grant"`
+	JWTBearer         IdentityProvidersOpenIDConnectLifespanToken `koanf:"jwt_bearer" json:"jwt_bearer" jsonschema:"title=JWT Bearer Grant" jsonschema_description:"Allows tuning the token lifespans for the JWT bearer grant"`
+}
+
+// IdentityProvidersOpenIDConnectLifespanToken allows tuning the lifespans for each token type.
+type IdentityProvidersOpenIDConnectLifespanToken struct {
+	AccessToken   time.Duration `koanf:"access_token" json:"access_token" jsonschema:"default=60 minutes,title=Access Token Lifespan" jsonschema_description:"The duration an Access Token is valid for"`
+	AuthorizeCode time.Duration `koanf:"authorize_code" json:"authorize_code" jsonschema:"default=1 minute,title=Authorize Code Lifespan" jsonschema_description:"The duration an Authorization Code is valid for"`
+	IDToken       time.Duration `koanf:"id_token" json:"id_token" jsonschema:"default=60 minutes,title=ID Token Lifespan" jsonschema_description:"The duration an ID Token is valid for"`
+	RefreshToken  time.Duration `koanf:"refresh_token" json:"refresh_token" jsonschema:"default=90 minutes,title=Refresh Token Lifespan" jsonschema_description:"The duration a Refresh Token is valid for"`
+}
+
 // IdentityProvidersOpenIDConnectPAR represents an OpenID Connect 1.0 PAR config.
 type IdentityProvidersOpenIDConnectPAR struct {
 	Enforce         bool          `koanf:"enforce" json:"enforce" jsonschema:"default=false,title=Enforce" jsonschema_description:"Enforce the use of PAR for all requests on all clients"`
 	ContextLifespan time.Duration `koanf:"context_lifespan" json:"context_lifespan" jsonschema:"default=5 minutes,title=Context Lifespan" jsonschema_description:"How long a PAR context is valid for"`
-=======
-type OpenIDConnectLifespans struct {
-	OpenIDConnectLifespanToken `koanf:",squash"`
-	Custom                     map[string]OpenIDConnectLifespan `koanf:"custom"`
-}
-
-type OpenIDConnectLifespan struct {
-	OpenIDConnectLifespanToken `koanf:",squash"`
-
-	Grants OpenIDConnectLifespanGrants `koanf:"grants"`
-}
-
-type OpenIDConnectLifespanGrants struct {
-	AuthorizeCode     OpenIDConnectLifespanToken `koanf:"authorize_code"`
-	Implicit          OpenIDConnectLifespanToken `koanf:"implicit"`
-	ClientCredentials OpenIDConnectLifespanToken `koanf:"client_credentials"`
-	RefreshToken      OpenIDConnectLifespanToken `koanf:"refresh_token"`
-	JWTBearer         OpenIDConnectLifespanToken `koanf:"jwt_bearer"`
-}
-
-type OpenIDConnectLifespanToken struct {
-	AccessToken   time.Duration `koanf:"access_token"`
-	AuthorizeCode time.Duration `koanf:"authorize_code"`
-	IDToken       time.Duration `koanf:"id_token"`
-	RefreshToken  time.Duration `koanf:"refresh_token"`
-}
-
-// OpenIDConnectPAR represents an OpenID Connect 1.0 PAR config.
-type OpenIDConnectPAR struct {
-	Enforce         bool          `koanf:"enforce"`
-	ContextLifespan time.Duration `koanf:"context_lifespan"`
->>>>>>> a7d8057c
 }
 
 // IdentityProvidersOpenIDConnectCORS represents an OpenID Connect 1.0 CORS config.
@@ -137,12 +119,8 @@
 	ResponseTypes []string `koanf:"response_types" json:"response_types" jsonschema:"enum=code,enum=id_token token,enum=id_token,enum=token,enum=code token,enum=code id_token,enum=code id_token token,uniqueItems,title=Response Types" jsonschema_description:"The Response Types the client is authorized to request"`
 	ResponseModes []string `koanf:"response_modes" json:"response_modes" jsonschema:"enum=form_post,enum=query,enum=fragment,uniqueItems,title=Response Modes" jsonschema_description:"The Response Modes this client is authorized request"`
 
-<<<<<<< HEAD
-	Policy string `koanf:"authorization_policy" json:"authorization_policy" jsonschema:"title=Authorization Policy" jsonschema_description:"The Authorization Policy to apply to this client"`
-=======
-	AuthorizationPolicy string `koanf:"authorization_policy"`
-	Lifespan            string `koanf:"lifespan"`
->>>>>>> a7d8057c
+	AuthorizationPolicy string `koanf:"authorization_policy" json:"authorization_policy" jsonschema:"title=Authorization Policy" jsonschema_description:"The Authorization Policy to apply to this client"`
+	Lifespan            string `koanf:"lifespan" json:"lifespan" jsonschema:"title=Lifespan Name" jsonschema_description:"The name of the custom lifespan to utilize for this client"`
 
 	ConsentMode                  string         `koanf:"consent_mode" json:"consent_mode" jsonschema:"enum=auto,enum=explicit,enum=implicit,enum=pre-configured,title=Consent Mode" jsonschema_description:"The Consent Mode used for this client"`
 	ConsentPreConfiguredDuration *time.Duration `koanf:"pre_configured_consent_duration" json:"pre_configured_consent_duration" jsonschema:"default=7 days,title=Pre-Configured Consent Duration" jsonschema_description:"The Pre-Configured Consent Duration when using Consent Mode pre-configured for this client"`
@@ -173,17 +151,9 @@
 }
 
 // DefaultOpenIDConnectConfiguration contains defaults for OIDC.
-<<<<<<< HEAD
 var DefaultOpenIDConnectConfiguration = IdentityProvidersOpenIDConnect{
-	AccessTokenLifespan:   time.Hour,
-	AuthorizeCodeLifespan: time.Minute,
-	IDTokenLifespan:       time.Hour,
-	RefreshTokenLifespan:  time.Minute * 90,
-	EnforcePKCE:           "public_clients_only",
-=======
-var DefaultOpenIDConnectConfiguration = OpenIDConnect{
-	Lifespans: OpenIDConnectLifespans{
-		OpenIDConnectLifespanToken: OpenIDConnectLifespanToken{
+	Lifespans: IdentityProvidersOpenIDConnectLifespans{
+		IdentityProvidersOpenIDConnectLifespanToken: IdentityProvidersOpenIDConnectLifespanToken{
 			AccessToken:   time.Hour,
 			AuthorizeCode: time.Minute,
 			IDToken:       time.Hour,
@@ -195,19 +165,13 @@
 
 var DefaultOpenIDConnectPolicyConfiguration = OpenIDConnectPolicy{
 	DefaultPolicy: policyTwoFactor,
->>>>>>> a7d8057c
 }
 
 var defaultOIDCClientConsentPreConfiguredDuration = time.Hour * 24 * 7
 
 // DefaultOpenIDConnectClientConfiguration contains defaults for OIDC Clients.
-<<<<<<< HEAD
 var DefaultOpenIDConnectClientConfiguration = IdentityProvidersOpenIDConnectClient{
-	Policy:                       "two_factor",
-=======
-var DefaultOpenIDConnectClientConfiguration = OpenIDConnectClient{
 	AuthorizationPolicy:          policyTwoFactor,
->>>>>>> a7d8057c
 	Scopes:                       []string{"openid", "groups", "profile", "email"},
 	ResponseTypes:                []string{"code"},
 	ResponseModes:                []string{"form_post"},
