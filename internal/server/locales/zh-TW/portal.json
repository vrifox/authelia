--- conflicted
+++ resolved
@@ -51,11 +51,7 @@
 	"Reset": "重設",
 	"Scan QR Code": "掃描 QR Code",
 	"Secret": "密錀",
-<<<<<<< HEAD
-	"Security Key - WebAuthn": "Security Key - WebAuthn",
-=======
-	"Security Key - WebAuthN": "安全密鑰 - WebAuthN",
->>>>>>> 495cc912
+	"Security Key - WebAuthn": "安全密鑰 - WebAuthn",
 	"Select a Device": "選擇裝置",
 	"Sign in": "登入",
 	"Sign out": "登出",
