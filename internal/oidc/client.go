--- conflicted
+++ resolved
@@ -15,11 +15,7 @@
 )
 
 // NewClient creates a new Client.
-<<<<<<< HEAD
-func NewClient(config schema.IdentityProvidersOpenIDConnectClient) (client Client) {
-=======
-func NewClient(config schema.OpenIDConnectClient, c *schema.OpenIDConnect) (client Client) {
->>>>>>> a7d8057c
+func NewClient(config schema.IdentityProvidersOpenIDConnectClient, c *schema.IdentityProvidersOpenIDConnect) (client Client) {
 	base := &BaseClient{
 		ID:               config.ID,
 		Description:      config.Description,
@@ -311,7 +307,7 @@
 	return errorsx.WithStack(fosite.ErrUnsupportedResponseMode.WithHintf(`The request omitted the response_mode making the default response_mode "%s" based on the other authorization request parameters but registered OAuth 2.0 client doesn't support this response_mode`, m))
 }
 
-func (c *BaseClient) getGrantTypeLifespan(gt fosite.GrantType) (gtl schema.OpenIDConnectLifespanToken) {
+func (c *BaseClient) getGrantTypeLifespan(gt fosite.GrantType) (gtl schema.IdentityProvidersOpenIDConnectLifespanToken) {
 	switch gt {
 	case fosite.GrantTypeAuthorizationCode:
 		return c.Lifespans.Grants.AuthorizeCode
