--- conflicted
+++ resolved
@@ -12,45 +12,38 @@
 	"github.com/authelia/authelia/v4/internal/random"
 )
 
-<<<<<<< HEAD
-func getWebauthnUserByRPID(ctx *middlewares.AutheliaCtx, username, displayname string, rpid string) (user *model.WebauthnUser, err error) {
-	if user, err = ctx.Providers.StorageProvider.LoadWebauthnUser(ctx, rpid, username); err != nil {
+func getWebAuthnUserByRPID(ctx *middlewares.AutheliaCtx, username, displayname string, rpid string) (user *model.WebAuthnUser, err error) {
+	if user, err = ctx.Providers.StorageProvider.LoadWebAuthnUser(ctx, rpid, username); err != nil {
 		return nil, err
 	}
 
 	if user == nil {
-		user = &model.WebauthnUser{
+		user = &model.WebAuthnUser{
 			RPID:        rpid,
 			Username:    username,
 			UserID:      ctx.Providers.Random.StringCustom(64, random.CharSetASCII),
 			DisplayName: displayname,
 		}
 
-		if err = ctx.Providers.StorageProvider.SaveWebauthnUser(ctx, *user); err != nil {
+		if err = ctx.Providers.StorageProvider.SaveWebAuthnUser(ctx, *user); err != nil {
 			return nil, err
 		}
 	} else {
 		user.DisplayName = displayname
-=======
-func getWebAuthnUser(ctx *middlewares.AutheliaCtx, userSession session.UserSession) (user *model.WebAuthnUser, err error) {
-	user = &model.WebAuthnUser{
-		Username:    userSession.Username,
-		DisplayName: userSession.DisplayName,
->>>>>>> 0312defc
 	}
 
 	if user.DisplayName == "" {
 		user.DisplayName = user.Username
 	}
 
-	if user.Devices, err = ctx.Providers.StorageProvider.LoadWebauthnDevicesByUsername(ctx, rpid, user.Username); err != nil {
+	if user.Devices, err = ctx.Providers.StorageProvider.LoadWebAuthnDevicesByUsername(ctx, rpid, user.Username); err != nil {
 		return nil, err
 	}
 
 	return user, nil
 }
 
-func newWebauthn(ctx *middlewares.AutheliaCtx) (w *webauthn.WebAuthn, err error) {
+func newWebAuthn(ctx *middlewares.AutheliaCtx) (w *webauthn.WebAuthn, err error) {
 	var (
 		origin *url.URL
 	)
@@ -61,32 +54,32 @@
 
 	config := &webauthn.Config{
 		RPID:                  origin.Hostname(),
-		RPDisplayName:         ctx.Configuration.Webauthn.DisplayName,
+		RPDisplayName:         ctx.Configuration.WebAuthn.DisplayName,
 		RPOrigins:             []string{origin.String()},
-		AttestationPreference: ctx.Configuration.Webauthn.ConveyancePreference,
+		AttestationPreference: ctx.Configuration.WebAuthn.ConveyancePreference,
 		AuthenticatorSelection: protocol.AuthenticatorSelection{
 			AuthenticatorAttachment: protocol.CrossPlatform,
 			RequireResidentKey:      protocol.ResidentKeyNotRequired(),
 			ResidentKey:             protocol.ResidentKeyRequirementDiscouraged,
-			UserVerification:        ctx.Configuration.Webauthn.UserVerification,
+			UserVerification:        ctx.Configuration.WebAuthn.UserVerification,
 		},
 		Debug:                false,
 		EncodeUserIDAsString: true,
 		Timeouts: webauthn.TimeoutsConfig{
 			Login: webauthn.TimeoutConfig{
 				Enforce:    true,
-				Timeout:    ctx.Configuration.Webauthn.Timeout,
-				TimeoutUVD: ctx.Configuration.Webauthn.Timeout,
+				Timeout:    ctx.Configuration.WebAuthn.Timeout,
+				TimeoutUVD: ctx.Configuration.WebAuthn.Timeout,
 			},
 			Registration: webauthn.TimeoutConfig{
 				Enforce:    true,
-				Timeout:    ctx.Configuration.Webauthn.Timeout,
-				TimeoutUVD: ctx.Configuration.Webauthn.Timeout,
+				Timeout:    ctx.Configuration.WebAuthn.Timeout,
+				TimeoutUVD: ctx.Configuration.WebAuthn.Timeout,
 			},
 		},
 	}
 
-	ctx.Logger.Tracef("Creating new Webauthn RP instance with ID %s and Origins %s", config.RPID, strings.Join(config.RPOrigins, ", "))
+	ctx.Logger.Tracef("Creating new WebAuthn RP instance with ID %s and Origins %s", config.RPID, strings.Join(config.RPOrigins, ", "))
 
 	return webauthn.New(config)
 }
