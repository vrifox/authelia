--- conflicted
+++ resolved
@@ -17,12 +17,6 @@
 // WebauthnIdentityStart the handler for initiating the identity validation.
 var WebauthnIdentityStart = middlewares.IdentityVerificationStart(
 	middlewares.IdentityVerificationStartArgs{
-<<<<<<< HEAD
-=======
-		IdentityVerificationCommonArgs: middlewares.IdentityVerificationCommonArgs{
-			SkipIfAuthLevelTwoFactor: true,
-		},
->>>>>>> 0e2770e7
 		MailTitle:             "Register your key",
 		MailButtonContent:     "Register",
 		TargetEndpoint:        "/webauthn/register",
@@ -33,9 +27,6 @@
 // WebauthnIdentityFinish the handler for finishing the identity validation.
 var WebauthnIdentityFinish = middlewares.IdentityVerificationFinish(
 	middlewares.IdentityVerificationFinishArgs{
-		IdentityVerificationCommonArgs: middlewares.IdentityVerificationCommonArgs{
-			SkipIfAuthLevelTwoFactor: true,
-		},
 		ActionClaim:          ActionWebauthnRegistration,
 		IsTokenUserValidFunc: isTokenUserValidFor2FARegistration,
 	}, SecondFactorWebauthnAttestationGET)
