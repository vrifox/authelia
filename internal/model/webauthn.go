--- conflicted
+++ resolved
@@ -134,35 +134,19 @@
 
 // WebauthnDevice represents a Webauthn Device in the database storage.
 type WebauthnDevice struct {
-<<<<<<< HEAD
-	ID              int        `db:"id" json:"id"`
-	CreatedAt       time.Time  `db:"created_at" json:"created_at"`
-	LastUsedAt      *time.Time `db:"last_used_at" json:"last_used_at"`
-	RPID            string     `db:"rpid" json:"rpid"`
-	Username        string     `db:"username" json:"username"`
-	Description     string     `db:"description" json:"description"`
-	KID             Base64     `db:"kid" json:"kid"`
-	PublicKey       []byte     `db:"public_key" json:"public_key"`
-	AttestationType string     `db:"attestation_type" json:"attestation_type"`
-	Transport       string     `db:"transport" json:"transport"`
-	AAGUID          uuid.UUID  `db:"aaguid" json:"aaguid"`
-	SignCount       uint32     `db:"sign_count" json:"sign_count"`
-	CloneWarning    bool       `db:"clone_warning" json:"clone_warning"`
-=======
-	ID              int          `db:"id"`
-	CreatedAt       time.Time    `db:"created_at"`
-	LastUsedAt      sql.NullTime `db:"last_used_at"`
-	RPID            string       `db:"rpid"`
-	Username        string       `db:"username"`
-	Description     string       `db:"description"`
-	KID             Base64       `db:"kid"`
-	PublicKey       []byte       `db:"public_key"`
-	AttestationType string       `db:"attestation_type"`
-	Transport       string       `db:"transport"`
-	AAGUID          uuid.UUID    `db:"aaguid"`
-	SignCount       uint32       `db:"sign_count"`
-	CloneWarning    bool         `db:"clone_warning"`
->>>>>>> 47261b45
+	ID              int          `db:"id" json:"id"`
+	CreatedAt       time.Time    `db:"created_at" json:"created_at"`
+	LastUsedAt      sql.NullTime `db:"last_used_at" json:"last_used_at"`
+	RPID            string       `db:"rpid" json:"rpid"`
+	Username        string       `db:"username" json:"username"`
+	Description     string       `db:"description" json:"description"`
+	KID             Base64       `db:"kid" json:"kid"`
+	PublicKey       []byte       `db:"public_key" json:"public_key"`
+	AttestationType string       `db:"attestation_type" json:"attestation_type"`
+	Transport       string       `db:"transport" json:"transport"`
+	AAGUID          uuid.UUID    `db:"aaguid" json:"aaguid"`
+	SignCount       uint32       `db:"sign_count" json:"sign_count"`
+	CloneWarning    bool         `db:"clone_warning" json:"clone_warning"`
 }
 
 // UpdateSignInInfo adjusts the values of the WebauthnDevice after a sign in.
