--- conflicted
+++ resolved
@@ -22,12 +22,9 @@
   host: 0.0.0.0
   port: 9091
   path: ""
-<<<<<<< HEAD
   asset_path: ""
   read_buffer_size: 4096
   write_buffer_size: 4096
-=======
->>>>>>> bd711c46
   enable_pprof: false
   enable_expvars: false
   disable_healthcheck: false
@@ -107,21 +104,6 @@
 can be overriden is documented in the
 [Sever Asset Overrides Reference Guide](../../reference/guides/server-asset-overrides.md).
 
-<<<<<<< HEAD
-### read_buffer_size
-
-{{< confkey type="integer" default="4096" required="no" >}}
-
-Configures the maximum request size. The default of 4096 is generally sufficient for most use cases.
-
-### write_buffer_size
-
-{{< confkey type="integer" default="4096" required="no" >}}
-
-Configures the maximum response size. The default of 4096 is generally sufficient for most use cases.
-
-=======
->>>>>>> bd711c46
 ### enable_pprof
 
 {{< confkey type="boolean" default="false" required="no" >}}
